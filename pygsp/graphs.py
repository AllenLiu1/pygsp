--- conflicted
+++ resolved
@@ -177,24 +177,14 @@
 class Bunny(NNGraph):
 
     def __init__(self, **kwargs):
-<<<<<<< HEAD
         self.type = "radius"
         self.rescale = True
         self.center = True
         self.epsilon = 0.2
         # TODO do the ritgh way when point cloud is merged
-        self.Xin = Pointcloud(name="bunny").Pointcloud
-
-        super(Bunny, self).__init__(Xin=self.Xin, center=self.center, rescale=self.rescale, epsilon=self.epsilon, **kwargs)
-=======
-        self.gtype = "radius"
-        self.rescale = 1
-        self.center = 1
-        self.epsilon = 0.2
-        # TODO do the ritgh way when point cloud is merged
         self.Xin = Pointcloud(name="bunny").P
+
         super(Bunny, self).__init__(Xin=self.Xin, center=self.center, rescale=self.rescale, epsilon=self.epsilon, gtype=self.gtype, **kwargs)
->>>>>>> 37e4e942
 
 
 class Sphere(NNGraph):
@@ -285,7 +275,6 @@
 
         i_inds = np.zeros((K*self.Mv + J*self.Nv, 1), dtype=float)
         j_inds = np.zeros((K*self.Mv + J*self.Nv, 1), dtype=float)
-<<<<<<< HEAD
         for i in xrange(self.Mv):
             i_inds[i*K + np.arange(K), i] = i*self.Nv + np.concatenate((np.arange(1, self.Nv), np.arange(2, self.Nv+1)))
             j_inds[i*K + np.arange(K), i] = i*self.Nv + np.concatenate((np.arange(2, self.Nv+1), np.arange(1, self.Nv)))
@@ -293,15 +282,6 @@
         for i in xrange(self.Mv):
             i_inds[(K*self.Mv) + (i-1)*2*self.Nv + np.arange(1, 2*self.Nv)] = np.concatenate((i*self.Nv + np.arange(1, self.Nv), (i+1)*self.Nv + np.arange(1, self.Nv)))
             j_inds[(K*self.Mv) + (i-1)*2*self.Nv + np.arange(1, 2*self.Nv)] = np.concatenate(((i+1)*self.Nv + np.arange(1, self.Nv), i*self.Nv + np.arange(1, self.Nv)))
-=======
-        for i in xrange(1, self.Mv+1):
-            i_inds[(i-1)*K + np.arange(0, K)] = (i-1)*self.Nv + np.concatenate(np.arange(0, self.Nv-1), np.arange(1, self.Nv))
-            j_inds[(i-1)*K + np.arange(0, K)] = (i-1)*self.Nv + np.concatenate(np.arange(1, self.Nv), np.arange(0, self.Nv-1))
-
-        for i in xrange(1, self.Mv):
-            i_inds[(K*self.Mv) + (i-1)*2*self.Nv + np.arange(1, 2*self.Nv)] = np.concatenate((i-1)*self.Nv + np.arange(1, self.Nv), (i*self.Nv) + np.arange(1, self.Nv))
-            j_inds[(K*self.Mv) + (i-1)*2*self.Nv + np.arange(1, 2*self.Nv)] = np.concatenate((i*self.Nv) + np.arange(1, self.Nv), (i-1)*self.Nv + np.arange(1, self.Nv))
->>>>>>> 37e4e942
 
         self.W = sparse.csc_matrix((np.ones((K*self.Mv+J*self.Nv, 1)), (i_inds, j_inds)), shape=(self.Mv*self.Nv, self.Mv*self.Nv))
 
