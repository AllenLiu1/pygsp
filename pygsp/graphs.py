# -*- coding: utf-8 -*-

r"""
Module documentation.
"""

import os
import os.path
import numpy as np
import random as rd
from math import ceil, sqrt, log, exp, floor
from copy import deepcopy
from scipy import sparse
from scipy import io

from pygsp import utils


class Graph(object):
    r"""
    The main graph object

    It is used to initialize by default every missing field of the subgraphs
    It can also be used alone to initialize customs graphs

    Parameters
    ----------
    W: weights matrix
        default empty
    A: adjancency matrix
        default constructed with W
    N: number of nodes
        default lenght of the first dimension of W
    d: degree vector
        default
    Ne: edge number
    gtype: graph type
        default "unknown"
    directed: whether the graph is directed
        default depending of the previous values
    lap_type: laplacian type
        default "combinatorial"
    L: laplacian
    coords: Coordinates of the vertices
        defautl np.array([0, 0])

    Examples
    --------
    >>> from pygsp import graphs
    >>> G = graphs.Graph()
    """

    # All the parameters that needs calculation to be set
    # or not needed are set to None
    def __init__(self, W=None, A=None, N=None, d=None, Ne=None,
                 gtype='unknown', directed=None, coords=None,
                 lap_type='combinatorial', L=None, **kwargs):

        self.gtype = gtype
        self.lap_type = lap_type

        if W is not None:
            self.W = sparse.lil_matrix(W)
        else:
            self.W = sparse.lil_matrix(0)
        if A is not None:
            self.A = A
        else:
            self.A = sparse.lil_matrix(W > 0)
        if N:
            self.N = N
        else:
            self.N = np.shape(self.W)[0]
        if d:
            self.d = d
        else:
            self.d = self.W.sum()
        if Ne:
            self.Ne = Ne
        else:
            self.Ne = sel.W.nnz()
        if coords:
            self.coords = coords
        else:
            self.coords = np.zeros((self.N, 2))
        if directed:
            self.directed = directed
        else:
            self.directed = utils.is_directed(self)
            pass
        if L:
            self.L = L
<<<<<<< HEAD
        else:
            self.L = utils.create_laplacian(self)
        if coords:
            self.coords = coords
        else:
            self.coords = np.zeros((self.N, 2))
=======
        #else:
        #    self.L = utils.create_laplacian(self)
>>>>>>> 8193ae53

    def copy_graph_attr(self, gtype, Gn):
        r"""
        TODO write doc
        """
        return deepcopy(self)

    def separate_graph(self):
        r"""
        TODO write func & doc
        """
        raise NotImplementedError("Not implemented yet")

    def subgraph(self, c):
        r"""
        TODO better doc
        This function create a subgraph from G, keeping only the node(s) in c
        """

        sub_G = self
        sub_G.W = [c, c]
        try:
            sub_G.N = len(c)
        except TypeError:
            sub_G.N = 1

        sub_G.gtype = "sub-" + self.gtype

        return sub_G


class NNGraph(Graph):
    r"""
    Creates a graph from a pointcloud

    Parameters:
        Xin: Input Points
        use_flann: Whether flann method should be used (knn is otherwise used)
            default False
            (not implemented yet)
        center: center the data
            default True
        rescale: rescale the data (in a 1-ball)
            default True
        k: number of neighbors for knn
            default 10
        sigma: variance of the distance kernel
            default 0.1
        epsilon: radius for the range search
            default 0.01
        gtype: the type of graph
            default "knn"

    Examples
    --------
    >>> from pygsp import graphs
    >>> Xin = np.arange(16)
    >>> G = graphs.NNGraph(Xin)
    """

    def __init__(self, Xin, gtype='knn', use_flann=False, center=True, rescale=True, k=10, sigma=0.1, epsilon=0.01, **kwargs):
        self.Xin = Xin
        self.gtype = gtype
        if use_flann == True:
            print("Flann hs not been implemented yet knn method is used")
            use_flann = False
        else:
            self.use_flann = use_flann
        self.center = center
        self.rescale = rescale
        self.k = k
        self.sigma = sigma
        self.epsilon = epsilon
        param = kwargs

        N, d = np.shape(self.Xin)
        Xout = self.Xin

        if self.center:
            Xout = self.Xin - np.kron(Xin.mean(), N)
            Xout = self.Xin - np.kron(np.ones((N, 1)),
                                      np.mean(self.Xin, axis=0))

        if self.rescale:
            bounding_radius = 0.5*np.linalg.norm(np.amax(Xout, axis=0) - np.amin(Xout, axis=0), 2)
            scale = N**min(d, 3)/10.
            Xout *= scale/bounding_radius

        if self.gtype == "knn":
            spi = np.zeros((N*self.k, 1))
            spj = np.zeros((N*self.k, 1))
            spv = np.zeros((N*self.k, 1))

            # since we didn't find a good python flann library yet, we wont implement it for now
            if self.use_flann:
                pass
            else:
                pass

            for i in xrange(N):
                spi[i*k:(i+1)*k] = np.kron(np.ones((k, 1)), i)
                spj[i*k:(i+1)*k] = NN[i, 1:]
                spv[i*k:(i+1)*k] = np.exp(-np.power(D[i, 1:], 2)/self.sigma)

            self.W = sparse.csc_matrix((spv, (spi, spj)),
                                       shape=(np.shape(self.Xin)[0],
                                              np.shape(self.Xin)[0]))

        elif self.gtype == "radius":
            for i in xrange(N):
                spi[i*k:(i+1)*k] = np.kron(np.ones((k, 1)), i)
                spj[i*k:(i+1)*k] = NN[i, 1:]
                spv[i*k:(i+1)*k] = np.exp(-np.power(D[i, 1:], 2)/self.sigma)

            self.W = sparse.csc_matrix((spv, (spi, spj)),
                                       shape=(np.shape(self.Xin)[0],
                                              np.shape(self.Xin)[0]))

        else:
            raise ValueError("Unknown type : allowed values are knn, radius")

        # Sanity check
        if np.shape(self.Xin)[0] != np.shape(self.Xin)[1]:
            raise ValueError("Weight matrix W is not square")

        self.coords = Xout
        self.gtype = "nearest neighbors"

        super(NNGraph, self).__init__(N=N, W=self.W, coords=self.coords, gtype=self.gtype, **kwargs)


class Bunny(NNGraph):
    r"""
    Example graph extracted from matlab data

    Examples
    --------
    >>> from pygsp import graphs
    >>> G = graphs.Bunny()
    """

    def __init__(self, **kwargs):
        self.type = "radius"
        self.rescale = True
        self.center = True
        self.epsilon = 0.2
        # TODO do the right way when pointcloud is merged
        self.Xin = Pointcloud(name="bunny").P

        super(Bunny, self).__init__(Xin=self.Xin, center=self.center, rescale=self.rescale, epsilon=self.epsilon, gtype=self.gtype, **kwargs)


class Sphere(NNGraph):
    r"""
    Creates a spherical-shaped graph

    Parameters
    ----------
    radius: radius of the sphere
    nb_pts: number of vertices
    nb_dim: dimension
    sampling: variance of the distance kernel
        (Can now only be 'random')

    Examples
    --------
    >>> from pygsp import graphs
    >>> radius = 10
    >>> G = graphs.Sphere(radius=radius)
    """

    def __init__(self, radius=1, nb_pts=300, nb_dim=3, sampling="random", **kwargs):
        self.radius = radius
        self.nb_pts = nb_pts
        self.nb_dim = nb_dim
        self.sampling = sampling

        if self.sampling == "random":
            pts = np.random.normal(0, 1, (self.nb_pts, self.nb_dim))
            for i in xrange(self.nb_pts):
                pts[i] /= np.linalg.norm(pts[i])
        else:
            raise ValueError("Unknow sampling!")

        self.gtype = "knn"
        self.k = 10

        super(Sphere, self).__init__(Xin=pts, gtype=self.gtype, k=self.k, **kwargs)


class Cube(NNGraph):
    r"""
    Creates the graph of an hyper-cube

    Parameters
    ----------
    radius: edge lenght
    nb_pts: number of vertices
    nb_dim: dimension
    sampling: variance of the distance kernel
        (Can now only be 'random')

    Examples
    --------
    >>> from pygsp import graphs
    >>> radius = 5
    >>> G = graphs.Cube(radius=radius)
    """

    def __init__(self, radius=1, nb_pts=300, nb_dim=3, sampling="random", **kwargs):
        param = kwargs
        self.radius = radius
        self.nb_pts = nb_pts
        self.nb_dim = nb_dim
        self.sampling = sampling

        if self.nb_dim > 3:
            raise ValueError("Dimension > 3 not supported yet !")

        if self.sampling == "random":
            if nb_dim == 2:
                pts = np.random.rand(self.nb_dim, self.nb_dim)

            if self.nb_dim == 3:
                n = floor(self.nb_dim/6)

                pts = np.zeros((n*6, 3))
                pts[:n, 1:] = np.random.rand(n, 2)
                pts[n:2*n, :] = np.concatenate((np.ones((n, 1)),
                                                np.random.rand(n, 2)),
                                               axis=1)

                pts[2*n:3*n, :] = np.concatenate((np.random.rand(n, 1),
                                                  np.zeros((n, 1)),
                                                  np.random.rand(n, 1)),
                                                 axis=1)
                pts[3*n:4*n, :] = np.concatenate((np.random.rand(n, 1),
                                                  np.ones((n, 1)),
                                                  np.random.rand(n, 1)),
                                                 axis=1)

                pts[4*n:5*n, :2] = np.random.rand(n, 2)
                pts[5*n:6*n, :] = np.concatenate((np.random.rand(n, 2),
                                                  np.ones((n, 1))),
                                                 axis=1)

        else:
            raise ValueError("Unknown sampling !")

        self.gtype = "knn"
        self.k = 10

        super(Cube, self).__init__(Xin=pts, gtype=self.gtype, k=self.k, **kwargs)


# Need M
class Grid2d(Graph):
    r"""
    Creates a 2 dimensional grid graph

    Parameters
    ----------
    Nv: Number of vertices along the first dimension
        default is 16
    Mv: Number of vertices along the second dimension
        default is Nv

    Examples
    --------
    >>> from pygsp import graphs
    >>> Nv = 32
    >>> G = graphs.Grid2d(Nv)
    """

    def __init__(self, Nv=16, Mv=None, **kwargs):
        self.Nv = Nv
        if Mv:
            self.Mv = Mv
        else:
            self.Mv = Nv

        self.gtype = '2d-grid'
        self.N = self.Nv * self.Mv

        # Create weighted adjacency matrix
        K = 2*(self.Nv-1)
        J = 2*(self.Mv-1)

        i_inds = np.zeros((K*self.Mv + J*self.Nv, 1), dtype=float)
        j_inds = np.zeros((K*self.Mv + J*self.Nv, 1), dtype=float)

        for i in xrange(self.Mv):
            i_inds[i*self.K + np.arange(self.K), 0] = i*self.Nv + np.concatenate((np.arange(1, self.Nv), np.arange(1, self.Nv)+1))
            j_inds[i*self.K + np.arange(self.K), 0] = i*self.Nv + np.concatenate((np.arange(1, self.Nv)+1, np.arange(1, self.Nv)))

        for i in xrange(self.Mv-1):
            i_inds[(self.K*self.Mv) + i*2*self.Nv + np.arange(2*self.Nv), 0] = np.concatenate((i*self.Nv + np.arange(self.Nv)+1, (i+1)*self.Nv + np.arange(self.Nv)+1))
            j_inds[(self.K*self.Mv) + i*2*self.Nv + np.arange(2*self.Nv), 0] = np.concatenate(((i+1)*self.Nv + np.arange(self.Nv), i*self.Nv + np.arange(self.Nv)+1))

        self.W = sparse.csc_matrix((np.ones((K*self.Mv+J*self.Nv, 1)), (i_inds, j_inds)), shape=(self.Mv*self.Nv, self.Mv*self.Nv))

        super(Grid2d, self).__init__(N=self.N, W=self.W, gtype=self.gtype, **kwargs)


class Torus(Graph):
    r"""
    Creates a Torus graph

    Parameters
    ----------
    Nv: Number of vertices along the first dimension
        default is 16
    Mv: Number of vertices along the second dimension
        default is Nv

    Examples
    --------
    >>> from pygsp import graphs
    >>> Nv = 32
    >>> G = graphs.Torus(Nv=Nv)

    """

    def __init__(self, Nv=16, Mv=None, **kwargs):
        self.Nv = Nv
        if Mv:
            self.Mv = Mv
        else:
            self.Mv = Nv

        self.gtype = 'Torus'
        self.directed = False

        # Create weighted adjancency matrix
        K = 2 * self.Nv
        J = 2 * self.Mv
        i_inds = np.zeros((K*self.Mv + J*self.Nv, 1), dtype=float)
        j_inds = np.zeros((K*self.Mv + J*self.Nv, 1), dtype=float)

        for i in xrange(self.Mv):
            i_inds[i*K + np.arange(K), 0] = i*self.Nv + np.concatenate((self.Nv, np.arange(self.Nv-1)+1, np.arange(self.Nv)+1))
            j_inds[i*K + np.arange(K), 0] = i*self.Nv + np.concatenate((np.arange(self.Nv)+1, self.Nv, np.arange(self.Nv-1)+1))

        for i in xrange(self.Mv-1):
            i_inds[K*self.Mv + i*2*self.Nv + np.arange(2*self.Nv), 0] = np.concatenate((i*self.Nv + np.arange(self.Nv)+1, (i+1)*self.Nv + np.arange(self.Nv)+1))
            j_inds[K*self.Mv + i*2*self.Nv + np.arange(2*self.Nv), 0] = np.concatenate(((i+1)*self.Nv + np.arange(self.Nv)+1, i*self.Nv + np.arange(self.Nv)+1))

        i_inds[K*self.Mv + (self.Mv-1)*2*self.Nv + np.arange(2*self.Nv), 0] = np.concatenate((np.arange(self.Nv), (self.Mv-1)*self.Nv + np.arange(self.Nv)))+1
        j_inds[K*self.Mv + (self.Mv-1)*2*self.Nv + np.arange(2*self.Nv), 0] = np.concatenate(((self.Mv-1)*self.Nv + np.arange(self.Nv), np.arange(self.Nv)))+1

        self.W = sparse.csc_matrix((np.ones((K*self.Mv+J*self.Nv, 1)), (i_inds, j_inds)), shape=(self.Mv*self.Nv, self.Mv*self.Nv))

        super(Torus, self).__init__(W=self.W, directed=self.directed, gtype=self.gtype, **kwargs)
        # TODO implement plot attributes


# Need K
class Comet(Graph):
    r"""
    Creates a Comet graph

    Parameters
    ----------
    Nv: Number of vertices along the first dimension
        default is 16
    Mv: Number of vertices along the second dimension
        default is Nv

    Examples
    --------
    >>> from pygsp import graphs
    >>> G = graphs.Comet()

    """

    def __init__(self, Nv=32, k=12, **kwargs):
        self.Nv = Nv
        self.k = k
        self.gtype = 'Comet'

        # Create weighted adjancency matrix
        i_inds = np.concatenate((np.ones((self.k)), np.arange(self.k)+2, np.arange(self.k+1, self.N), np.arange(self.k+2, self.N+1)))
        j_inds = np.concatenate((np.arange(self.k)+2, np.ones((self.k)), np.arange(self.k+2, self.N+1), np.arange(self.k+1, self.N)))

        self.W = sparse.csc_matrix((np.ones((1, np.size(i_inds))), (i_inds, j_inds)), shape=(self.Nv, self.Nv))

        super(Comet, self).__init__(W=self.W, gtype=self.gtype, **kwargs)
        # TODO implementate plot attributes


class LowStretchTree(Graph):
    r"""
    Creates a low stretch tree graph

    Parameters
    ----------
    k: 2^k points on each side of the grid of vertices
        default 6
    """

    def __init__(self, k=6, **kwargs):
        self.k = k

        start_nodes = np.array([1, 1, 3])
        end_nodes = np.array([2, 3, 4])
        # TODO finish

        super(LowStretchTree, self).__init__(**kwargs)


class RandomRegular(Graph):
    r"""
    Creates a random regular graph

    Parameters
    ----------
    N: Number of nodes ^
        default 64
    k: Number of connections of each nodes
        default 6
    """

    def __init__(self, N=64, k=6, **kwargs):
        self.N = N
        self.k = k

        self.gtype = "random_regular"
        self.W = createRandRegGraph(self.N. self.k)

        super(RandomRegular, self).__init__(W=self.W, gtype=self.gtype, **kwargs)

        def createRandRegGraph(vertNum, deg):
            r"""
            createRegularGraph - creates a simple d-regular undirected graph
            simple = without loops or double edges
            d-reglar = each vertex is adjecent to d edges

            input arguments :
              vertNum - number of vertices
              deg - the degree of each vertex

            output arguments :
              A - A sparse matrix representation of the graph

            algorithm :
            "The pairing model" : create n*d 'half edges'.
            repeat as long as possible: pick a pair of half edges
              and if it's legal (doesn't creat a loop nor a double edge)
              add it to the graph

            reference: http://citeseerx.ist.psu.edu/viewdoc/download?doi=10.1.1.67.7957&rep=rep1&type=pdf
            """

            n = vertNum
            d = deg
            matIter = 10

            # check parmaters
            if (n*d) % 2 == 1:
                raise ValueError("createRandRegGraph input err: n*d must be even!")

            # a list of open half-edges
            U = np.kron(np.ones((1, d)), np.arange(n)+1)

            # the graphs adajency matrix
            # A = sparse(n,n);


class Ring(Graph):
    r"""
    Creates a ring graph

    Parameters
    ----------
    N: Number of vertices
        default 64
    k: Number of neighbors in each directions
    default 1
    """

    def __init__(self, N=64, k=1, **kwargs):
        self.N = N
        self.k = k

        if self.k > self.N/2:
            raise ValueError("Too many neighbors requested.")

        # Create weighted adjancency matrix
        if self.k == self.N/2:
            num_edges = self.N*(self.k-1) + self.N/2
        else:
            num_edges = self.N*self.k

        i_inds = np.zeros((1, 2*num_edges))
        j_inds = np.zeros((1, 2*num_edges))

        all_inds = np.arange(self.N)+1
        for i in xrange(min(self.k, floor((self.N_1)/2))):
            i_inds[:, (i*2*self.N):(i*2*self.N + self.N)] = all_inds
            j_inds[:, (i*2*self.N):(i*2*self.N + self.N)] = np.remainder(all_inds + i, self.N) + 1
            i_inds[:, (i*2*self.N + self.N):((i + 1)*2*self.N)] = np.remainder(all_inds + i, self.N) + 1
            j_inds[:, (i*2*self.N + self.N):((i + 1)*2*self.N)] = all_inds

        if self.k == self.N/2:
            i_inds[(2*self.N*(self.k - 1)):(2*self.N*(self.k - 1)+self.N)] = all_inds
            i_inds[(2*self.N*(self.k - 1)):(2*self.N*(self.k - 1)+self.N)] = np.remainder(all_inds + k, self.N) + 1

        self.W = sparse.csc_matrix((np.ones((1, 2*num_edges)), (i_inds, j_inds)), shape=(self.N, self.N))

        self.coords = np.array([np.cos(np.arange(self.N).reshape(self.N, 1)*2*np.pi/self.N),
                                np.sin(np.arange(self.N).reshape(self.N, 1)*2*np.pi/self.N)])

        self.limits = np.array([-1, 1, -1, 1])

        if self.k == 1:
            self.gtype = "ring"
        else:
            self.gtype = "k-ring"

        super(Ring, self).__init__(W=self.W, N=self.N, gtype=self.gtype, coords=self.coords, limits=self.limits, **kwargs)


# Need params
class Community(Graph):
    r"""
    Create a community graph

    Parameters
    ----------
    N : Number of nodes
        default 256
        Number of nodes
    Nc : Number of communities
        default round(sqrt(N)/2)
    com_sizes : Size of the communities
        default is random
    min_comm : Minimum size of the communities
        default round(N/Nc/3)
    min_deg : Minimum degree of each node
        default round(min_comm/2) (not implemented yet)
    verbose : Verbosity output
        default 1
    size_ratio : Ratio between the radius of world and the radius of communities
        default 1
    world_density : Probability of a random edge between any pair of edges
        default 1/N
    """

    def __init__(self, N=256, Nc=None, com_sizes=[], min_com=None, min_deg=None, verbose=1, size_ratio=1, world_density=None, **kwargs):
        param = kwargs

        # Initialisation of the parameters
        self.N = N
        if Nc:
            self.Nc = Nc
        else:
            self.Nc = round(sqrt(self.N))

        if len(com_sizes) != 0:
            if np.sum(com_sizes) != self.N:
                raise ValueError("GSP_COMMUNITY: The sum of the community sizes has to be equal to N")
            else:
                self.com_sizes = com_sizes

        if min_com:
            self.min_com = min_com
        else:
            self.min_com = round(self.N / self.Nc / 3.)

        if min_deg:
            self.min_deg = min_deg
        else:
            self.min_deg = round(self.min_com/2.)

        self.verbose = verbose
        self.size_ratio = size_ratio

        if world_density:
            self.world_density = world_density
        else:
            self.world_density = 1./self.N

        # Begining
        if len(self.com_sizes) == 0:
            com_lims = np.sort(np.random.choice(self.N - (self.min_com - 1)*self.Nc - 1, self.Nc - 1) + 1)
            com_lims += np.cumsum((self.min_com-1)*np.ones(np.shape(com_lims)))
            com_lims = np.concatenate((np.array([0]), com_lims, np.array([self.N])))
            self.com_sizes = np.diff(com_lims)

        if self.verbose >= 2:
                X = np.zeros((10000, self.Nc + 1))
                # pick randomly param.Nc-1 points to cut the rows in communtities:
                for i in xrange(10000):
                    com_lims_tmp = np.sort(np.random.choice(self.N - (self.min_com - 1)*self.Nc - 1, self.Nc - 1) + 1)
                    com_lims_tmp += np.cumsum((self.min_com-1)*np.ones(np.shape(com_lims)))
                    X[i, :] = np.concatenate((np.array([0]), com_lims_tmp, np.array([self.N])))
                dX = np.transpose(np.diff(np.transpose(X)))
                for i in xrange(self.Nc):
                    # TODO
                    print("  TODO")
                del X
                del com_lims_tmp

        rad_world = self.size_ratio*sqrt(self.N)
        com_coords = rad_world*np.concatenate((-np.cos(2*np.pi*(np.arange(self.Nc) + 1).reshape(10, 1)/self.Nc),
                                               np.sin(2*np.pi*(np.arange(self.Nc) + 1).reshape(10, 1)/self.Nc)),
                                              axis=1)

        self.coords = np.ones((self.N, 2))

        # create uniformly random points in the unit disc
        for i in xrange(self.N):
            # use rejection sampling to sample from a unit disc (probability = pi/4)
            while np.linalg.norm(self.coords[i], 2) >= 0.5:
                # sample from the square and reject anything outside the circle
                self.coords[i] = rd.uniform(-0.5, 0.5), rd.uniform(-0.5, 0.5)

        # TODO THE INFO THINGS
        # add the offset for each node depending on which community it belongs to
        for i in xrange(self.Nc):
            com_size = self.com_size[i]
            rad_com = sqrt(com_size)

            node_ind = np.arange((com_lims[i+1]) - ((com_lims[i] + 1))) + (com_lims[i] + 1)

            # TODO self.coords[node_ind] =

        D = gsp_distanz(np.transpose(self.coords))
        W = exp(-np.power(D, 2))
        W = np.where(W < 1e-3, 0, W)

        """W = W + abs(sprandsym(N, param.world_density));
        matlab: we create a sparse, symetric random matrix, with N for the shape, and world_density for the density.
        I did not thing yet how to do that in python (i dont even know if we can add a full matrix with a sparse matrix the samw way in matlb)
        """
        W = np.where(np.abs(W) > 0, 1, x).astype(float)
        self.W = sparse.csc_matrix(W)
        self.gtype = "Community"

        super(Community, self).__init__(W=self.W, gtype=self.gtype, coords=self.coords, **kwargs)


class Sensor(Graph):
    r"""
    Creates a random sensor graph

    Parameters
    ----------
    N : Number of nodes
        default 64
    nc : Minimum number of connections
        default 1
    regular : Flag to fix the number of connections to nc
        default False
    verbose : Verbosity parameter
        default 1
    n_try : Number of attempt to create the graph
        default 50
    distribute : To distribute the points more evenly
        default False
    connected : To force the graph to be connected
        default True
    TODO 
    set_to_one :
        default False
    """

    def __init__(self, N=64, nc=2, regular=False, verbose=1, n_try=50, distribute=False, connected=True, set_to_one=False, **kwargs):
        param = kwargs
        self.N = N
        self.nc = nc
        self.regular = regular
        self.verbose = verbose
        self.n_try = n_try
        self.distribute = distribute
        self.connected = connected
        self.set_to_one = set_to_one

        if self.connected:
            for x in xrange(self.n_try):
                W, XCoords, YCoords = create_weight_matrix(self.N,
                                                           self.distribute,
                                                           self.regular,
                                                           self.nc)

                if gsp_check_connectivity_undirected(W):
                    break
                elif x == self.n_try-1:
                    print("Warning! Graph is not connected")
        else:
            W, XCoords, YCoords = create_weight_matrix(self.N, self.distribute,
                                                       self.regular, self.nc)

        if self.set_to_one:
            W = np.where(W > 0, 1, W)

        self.W = sparse.lil_matrix(W)
        self.W = (self.W + self.W.conjugate().transpose())/2
        self.limits = np.array([0, 1, 0, 1])
        self.coords = [XCoords, YCoords]
        if self.regular:
            self.gtype = "regular sensor"
        else:
            self.gtype = "sensor"

        self.directed = False
        super(Sensor, self).__init__(W=self.W, N=self.N, gtype=self.gtype, coords=self.coords, limits=self.limits, directed=self.directed, **kwargs)


        def create_weight_matrix(N, param_distribute, param_regular, param_nc):
            XCoords = np.zeros((N, 1))
            YCoords = np.zeros((N, 1))

            if param_distribute:
                mdim = ceil(sqrt(N))
                for i in xrange(mdim):
                    for j in xrange(mdim):
                        if i*mdim + j < N:
                            XCoords[i*mdim + j] = 1/mdim*np.random.rand()+i/mdim
                            YCoords[i*mdim + j] = 1/mdim*np.random.rand()+j/mdim

            # take random coordinates in a 1 by 1 square
            else:
                XCoords = np.random.rand(N, 1)
                YCoords = np.random.rand(N, 1)

            # Compute the distanz between all the points
            target_dist_cutoff = 2*N**(-0.5)
            T = 0.6
            s = sqrt(-target_dist_cutoff**2/(2*log(T)))

            # TODO gsp_distanz
            d = gsp_distanz([XCoords, YCoords])
            W = exp(-d**2/(2.*s**2))

            W -= np.diag(np.diag(x))

            if param_regular:
                W = get_nc_connection(W, param_nc)
            else:
                W2 = get_nc_connection(W, param_nc)
                W = np.where(W < T, 0, W)
                W = np.where(W2 > 0, W2, W)

            return W, XCoords, YCoords

        def get_nc_connection(W, param_nc):
            Wtmp = W
            W = np.zeros(np.shape(W))

            for i in xrange(np.shape(W)[0]):
                l = Wtmp[i]
                for j in xrange(param_nc):
                    val = np.max(l)
                    ind = np.argmax(l)
                    W[i, ind] = val
                    l[ind] = 0

            W = (W + np.transpose(np.conjugate(W)))/2.

            return W


# Need nothing
class Airfoil(Graph):
    r"""
    Creates the aifoil graph
    """

    def __init__(self):
        mat = io.loadmat(os.path.dirname(os.path.realpath(__file__)) + '/misc/airfoil.mat')
        i_inds = mat['i_inds']
        j_inds = mat['j_inds']
        self.A = sparse.csc_matrix((np.ones((12289)), (np.reshape(i_inds, (12289)), np.reshape(j_inds, (12289)))), shape=(12289, 12289))
        self.W = (self.A + sparse.csc_matrix.getH(self.A))/2

        x = mat['x']
        y = mat['y']
        self.coords = [x, y]

        self.gtype = 'Airfoil'

        super(Airfoil, self).__init__(W=self.W, A=self.A, coords=self.coords, gtype=self.gtype)
        # TODO plot attributes


class DavidSensorNet(Graph):
    r"""
    Creates a sensor network
    """

    def __init__(self, N=64):
        self.N = N

        if self.N == 64:
            # load("david64.mat")
            self.W = W
            self.N = N
            self.coords = coords

        elif self.N == 500:
            # load("david500.mat")
            self.W = W
            self.N = N
            self.coords = coords

        else:
            self.coords = np.random.rand(self.N, 2)

            target_dist_cutoff = -0.125*self.N/436.075+0.2183
            T = 0.6
            s = sqrt(-target_dist_cutoff**2/(2.*log(T)))
            d = gsp_distanz(np.conjugate(np.transpose(self.coords)))
            W = np.exp(-np.power(d, 2)/2.*s**2)
            W = np.where(W < T, 0, W)

        self.limits = [0, 1, 0, 1]
        W -= np.diag(np.diag(W))
        self.W = sparse.lil_matrix(W)

        self.gtype = 'davidsensornet'

        super(DavidSensorNet, self).__init__(W=self.W, N=self.N, coords=self.coords, limits=self.limits, gtype=self.gtype)


class FullConnected(Graph):
    r"""
    Creates a fully connected graph

    Parameters
    ----------
    N : Number of vertices
        default 10
    """

    def __init__(self, N=10):
        self.N = N

        self.W = np.ones((self.N, self.N))-np.identity(self.N)

        tmp = np.arange(0, N).reshape(N, 1)
        self.coords = np.concatenate((np.cos(tmp*2*np.pi/self.N),
                                      np.sin(tmp*2*np.pi/self.N)),
                                     axis=1)
        self.limits = np.array([-1, 1, -1, 1])
        self.gtype = "full"

        super(FullConnected, self).__init__(N=self.N, W=self.W, coords=self.coords, limits=self.limits, gtype=self.gtype)


class Logo(Graph):
    r"""
    Creates a graph with the GSP Logo
    """

    def __init__(self):
        mat = io.loadmat(os.path.dirname(os.path.realpath(__file__)) + '/misc/logogsp.mat')

        self.W = mat['W']
        self.gtype = 'LogoGSP'

        super(Logo, self).__init__(W=self.W, gtype=self.gtype)
        # TODO implementate plot attribute


class Path(Graph):
    r"""
    Creates a path graph

    Parameters
    ----------
    N : Number of vertices
        default 32
    """

    def __init__(self, N=16):
        self.N = N

        inds_i = np.concatenate((np.arange(1, self.N), np.arange(2, self.N+1)),
                                axis=1)
        inds_j = np.concatenate((np.arange(2, self.N+1), np.arange(1, self.N)),
                                axis=1)

        np.ones((1, 2*(self.N-1)))

        self.W = sparse.csc_matrix((np.ones((1, 2*(self.N - 1))),
                                    (inds_i, inds_j)),
                                   shape=(self.N, self.N))
        self.coord = np.concatenate((np.arange(1, self.N + 1).reshape(self.N, 1),
                                     np.zeros((1, self.N))),
                                    axis=1)
        self.limits = np.array([0, N+1, -1, 1])
        self.gtype = "path"

        super(Path, self).__init__(W=self.W, coords=self.coords, limits=self.limits, gtype=self.gtype)


class RandomRing(Graph):
    r"""
    Creates a ring graph

    Parameters
    ----------
    N : Number of vertices
        default 64
    """

    def __init__(self, N=64):
        self.N = N

        position = np.sort(np.random.rand(self.N))
        position = np.sort(np.random.rand(self.N, 1), axis=0)

        weight = self.N*np.diff(self.N, axis=0)
        weightend = self.N*(1 + position[0] - position[-1])

        inds_j = np.conjugate(np.arange(2, self.N + 1).reshape(self.N-1, 1))
        inds_i = np.conjugate(np.arange(1, self.N).reshape(self.N-1, 1))

        self.W = sparse.csc_matrix((weight, (inds_i, inds_j)),
                                   shape=(self.N, self.N))
        self.W[self.N, 1] = weightend
        # TOFIX
        # self.W(10, 0) = weightend
        self.W += np.conjugate(np.transpose(self.W))

        self.coords = np.concatenate((np.cos(position*2*np.pi),
                                      np.sin(position*2*np.pi)),
                                     axis=1)

        self.limits = np.array([-1, 1, -1, 1])
        self.gtype = 'random-ring'

        super(RandomRing, self).__init__(N=self.N, W=self.W, coords=self.coords, limits=self.limits, gtype=self.gtype)


def dummy(a, b, c):
    r"""
    Short description.

    Long description.

    Parameters
    ----------
    a : int
        Description.
    b : array_like
        Description.
    c : bool
        Description.

    Returns
    -------
    d : ndarray
        Description.

    Examples
    --------
    >>> import pygsp
    >>> pygsp.module1.dummy(0, [1, 2, 3], True)
    array([1, 2, 3])

    """
    return np.array(b)<|MERGE_RESOLUTION|>--- conflicted
+++ resolved
@@ -90,17 +90,8 @@
             pass
         if L:
             self.L = L
-<<<<<<< HEAD
         else:
             self.L = utils.create_laplacian(self)
-        if coords:
-            self.coords = coords
-        else:
-            self.coords = np.zeros((self.N, 2))
-=======
-        #else:
-        #    self.L = utils.create_laplacian(self)
->>>>>>> 8193ae53
 
     def copy_graph_attr(self, gtype, Gn):
         r"""
@@ -164,7 +155,7 @@
     def __init__(self, Xin, gtype='knn', use_flann=False, center=True, rescale=True, k=10, sigma=0.1, epsilon=0.01, **kwargs):
         self.Xin = Xin
         self.gtype = gtype
-        if use_flann == True:
+        if use_flann:
             print("Flann hs not been implemented yet knn method is used")
             use_flann = False
         else:
@@ -517,7 +508,7 @@
 
     Parameters
     ----------
-    N: Number of nodes ^
+    N: Number of nodes
         default 64
     k: Number of connections of each nodes
         default 6
@@ -763,7 +754,6 @@
         default False
     connected : To force the graph to be connected
         default True
-    TODO 
     set_to_one :
         default False
     """
