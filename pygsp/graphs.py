--- conflicted
+++ resolved
@@ -230,11 +230,7 @@
 
     def copy_graph_attributes(self, Gn, ctype=True):
         r"""
-<<<<<<< HEAD
         copy_graph_attributes copy some parameters of the graph into a given one
-=======
-        Copy graph attributes copy the parameter of the graph
->>>>>>> d91ba390
 
         Parameters
         ----------:
