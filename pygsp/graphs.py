# -*- coding: utf-8 -*-

r"""
Module documentation.
"""

import numpy as np
from math import ceil, sqrt, log, exp
from copy import deepcopy
from scipy import sparse
from scipy import io
from pygsp import utils


class Graph(object):
    r"""
    parameters:
        - W: Weights matrix
        - A: Adjacency matrix
        - N: Number of nodes
        - d: Degree vector
        - Ne: Egde number
        - gtype: Graph type
        - directed: If the graph is directed
        - lap_type: Laplacian type
        - L: Laplacian
    """

    # All the parameters that needs calculation to be set
    # or not needed are set to None
    def __init__(self, W=None, A=None, N=None, d=None, Ne=None,
                 gtype='unknown', directed=None,
                 lap_type='combinatorial', L=None, **kwargs):

        self.gtype = gtype
        self.lap_type = lap_type

        if W:
            self.W = sparse.lil_matrix(W)
        else:
            self.W = sparse.lil_matrix(0)
        if A:
            self.A = A
        else:
            self.A = sparse.lil_matrix(W > 0)
        if N:
            self.N = N
        else:
            self.N_init_default = True
<<<<<<< HEAD
            self.N = np.shape(self.W)[0]
=======
            self.N = np.shape(G.W)[0]
>>>>>>> 75790b03
        if d:
            self.d = d
        else:
            self.d = self.W.sum()
        if Ne:
            self.Ne = Ne
        else:
            self.Ne = np.zeros((self.N), Float)
        if directed:
            self.directed = directed
        else:
            self.directed = utils.is_directed(self)
            pass
        if L:
            self.L = L
        else:
            self.L = utils.create_laplacian(self)

    def copy_graph_attr(self, gtype, Gn):
        r"""
        TODO write doc
        """
        return deepcopy(self)

    def separate_graph(self):
        r"""
        TODO write func & doc
        """
        raise NotImplementedError("Not implemented yet")

    def subgraph(self, c):
        r"""
        TODO better doc
        This function create a subgraph from G, keeping only the node(s) in c
        """

        sub_G = self
        sub_G.W = [c, c]
        try:
            sub_G.N = len(c)
        except TypeError:
            sub_G.N = 1

        sub_G.gtype = "sub-" + self.gtype

        return sub_G


# Need M
class Grid2d(Graph):

    def __init__(self, M=None, **kwargs):
        super(Grid2d, self).__init__(**kwargs)
        if M:
            self.M = M
        else:
            self.M = self.N

        self.gtype = '2d-grid'
        self.N = self.N * self.M

        # Create weighted adjacency matrix
        K = 2 * self.N - 1
        J = 2 * self.M - 1

        i_inds = np.zeros((K*self.M + J*self.N, 1), dtype=float)
        j_inds = np.zeros((K*self.M + J*self.N, 1), dtype=float)
        for i in xrange(1, self.M):
            i_inds[(i-1) * K + np.arange(0, K)] = (i - 1) * self.N + np.append(range(0, self.N - 1), range(1, self.N))
            j_inds[(i-1) * K + np.arange(0, K)] = (i - 1) * self.N + np.append(range(1, self.N), range(0, self.N - 1))

        for i in xrange(1, self.M - 1):
            i_inds[(K*self.M) + (i-1)*2*self.N + np.arange(1, 2*self.N)] = np.append((i-1)*self.N + np.array(range(1, self.N)), (i*self.N) + np.array(range(1, self.N)))
            j_inds[(K*self.M) + (i-1)*2*self.N + np.arange(1, 2*self.N)] = np.append((i*self.N) + np.array(range(1, self.N)), (i-1)*self.N + np.array(range(1, self.N)))

        self.W = sparse.lil_matrix((self.M * self.N, self.M * self.N))
        # for i_inds, j_inds in
        self.W = sparse.lil_matrix((np.ones((K*self.M+J*self.N, 1)), (i_inds, j_inds)), shape=(self.M*self.N, self.M*self.N))


class Torus(Graph):

    def __init__(self, M=None, **kwargs):
        super(Torus, self).__init__(**kwargs)
        if M:
            self.M = M
        else:
            self.M = self.N

        self.gtype = 'Torus'
        self.directed = False

        # Create weighted adjancency matrix
        K = 2 * self.N
        J = 2 * self.M
        i_inds = np.zeros((K*self.M + J*self.N, 1), dtype=float)
        j_inds = np.zeros((K*self.M + J*self.N, 1), dtype=float)
        for i in xrange(1, self.M):
            i_inds[(i-1)*K + np.arange(0, K)] = (i-1)*self.N + np.append(self.N, np.append(range(0, self.N-1), range(0, self.N)))
            j_inds[(i-1)*K + np.arange(0, K)] = (i-1)*self.N + np.append(range(0, self.N), np.append(self.N, range(0, self.N-1)))
        for i in xrange(1, self.M - 1):
            i_inds[(K*self.M) + (i-1)*2*self.N + np.arange(1, 2*self.N)] = np.append((i-1)*self.N + np.arange(1, self.N), (i*self.N) + np.arange(1, self.N))
            j_inds[(K*self.M) + (i-1)*2*self.N + np.arange(1, 2*self.N)] = np.append((i*self.N) + np.arange(1, self.N), (i-1)*self.N + np.arange(1, self.N))
        i_inds[K*self.M + (self.M-1)*2*self.N + np.arrange(0, 2*self.N)] = np.array([np.arange(0, self.N), (self.M-1)*self.N + np.arange(0, self.N)])
        j_inds[K*self.M + (self.M-1)*2*self.N + np.arrange(0, 2*self.N)] = np.array([(self.M-1)*self.N + np.arange(0, self.N), np.arange(0, self.N)])

        self.W = sparse.lil_matrix((self.M * self.N, self.M * self.N))
        # for i_inds, j_inds in
        self.W = sparse.lil_matrix((np.ones((K*self.M+J*self.N, 1)), (i_inds, j_inds)), shape=(self.M*self.N, self.M*self.N))

        # TODO implementate plot attributes


# Need K
class Comet(Graph):

    def __init__(self, k=None, **kwargs):
        super(Comet, self).__init__(**kwargs)
        if k:
            self.k = k
        else:
            self.k = 12
        if self.N_init_default is True:
            self.N = 32

        self.gtype = 'Comet'

        # Create weighted adjancency matrix
        i_inds = np.append(np.append(np.append(np.ones((1, self.k)), np.arange(1, self.k+1)), np.arange(self.k+1, self.N-1)), np.arange(self.k+2, self.N))
        j_inds = np.append(np.append(np.append(np.arange(1, self.k+1), np.ones((1, self.k))), np.arange(self.k+2, self.N)), np.arange(self.k+1, self.N-1))

        self.W = sparse.lil_matrix((self.M * self.N, self.M * self.N))
        # for i_inds, j_inds in
        self.W = sparse.lil_matrix((np.ones((K*self.M+J*self.N, 1)), (i_inds, j_inds)), shape=(self.M*self.N, self.M*self.N))

        # TODO implementate plot attributes


class LowStretchTree(Graph):

    def __init__(self, k=None, **kwargs):
        super(LowStretchTree, self).__init__(**kwargs)
        if k:
            self.k = k
        else:
            self.k = 6


class RandomRegular(Graph):

    def __init__(self, k=None, **kwargs):
        super(RandomRegular, self).__init__(**kwargs)
        if k:
            self.k = k
        else:
            self.k = 6


class Ring(Graph):

    def __init__(self, k=None, **kwargs):
        super(Ring, self).__init__(**kwargs)
        if k:
            self.k = k
        else:
            self.k = 1


# Need params
class Community(Graph):

    def __init__(self, **kwargs):
        super(Community, self).__init__(**kwargs)
        param = kwargs


class Cube(Graph):

    def __init__(self, **kwargs):
        super(Cube, self).__init__(**kwargs)
        param = kwargs


class Sensor(Graph):

    def __init__(self, **kwargs):
        super(Sensor, self).__init__(**kwargs)
        param = kwargs
        if self.N_init_default:
            self.N = 64

        # initialization of the param
        try:
            param_nc = param["nc"]
        except (KeyError, TypeError):
            param_nc = 2
        try:
            param_regular = param["regular"]
        except (KeyError, TypeError):
            param_regular = False
        try:
            param_verbose = param["verbose"]
        except (KeyError, TypeError):
            param_verbose = 1
        try:
            param_n_try = param["n_try"]
        except (KeyError, TypeError):
            param_n_try = 50
        try:
            param_distribute = param["distribute"]
        except (KeyError, TypeError):
            param_distribute = False
        try:
            param_connected = param["connected"]
        except (KeyError, TypeError):
            param_connected = True
        try:
            param_set_to_one = param["set_to_one"]
        except (KeyError, TypeError):
            param_set_to_one = False

        if param_connected:
            for x in range(param_n_try):
                W, XCoords, YCoords = create_weight_matrix(self.N, param_distribute, param_regular, param_nc)

                if gsp_check_connectivity_undirected(W):
                    break
                elif x == param_n_try-1:
                    print("Warning! Graph is not connected")
        else:
            W, XCoords, YCoords = create_weight_matrix(self.N, param_distribute, param_regular, param_nc)

        if param_set_to_one:
            np.where(x > 0, 1, x)
            # TODO
        self.W = sparse.lil_matrix
        self.W = (self.W + np.transpose(np.conjugate(self.W)))/2
        self.limits = np.array([0, 1, 0, 1])
        self.coords = [XCoords, YCoords]
        if param_regular:
            self.gtype = "regular sensor"
        else:
            self.gtype = "sensor"

        self.directed = False

        def create_weight_matrix(N, param_distribute, param_regular, param_nc):
            XCoords = np.zeros((N, 1))
            YCoords = np.zeros((N, 1))

            if param_distribute:
                mdim = ceil(sqrt(N))
                for i in np.arange(mdim):
                    for j in np.arange(mdim):
                        if i*mdim + j < N:
                            XCoords[i*mdim + j] = 1/mdim*np.random.rand()+i/mdim
                            YCoords[i*mdim + j] = 1/mdim*np.random.rand()+j/mdim

            # take random coordinates in a 1 by 1 square
            else:
                XCoords = np.random.rand(N, 1)
                YCoords = np.random.rand(N, 1)

            # Compute the distanz between all the points
            target_dist_cutoff = 2*N**(-0.5)
            T = 0.6
            s = sqrt(-target_dist_cutoff**2/(2*log(T)))
            d = gsp_distanz([XCoords, YCoords])
            W = exp(-d**2/(2.*s**2))

            W -= np.diag(np.diag(x))

            if param_regular:
                W = get_nc_connection(W, param_nc)
            else:
                W2 = get_nc_connection(W, param_nc)
                np.where(W < T, 0, W)
                np.where(W2 > 0, W2, W)

            return W, XCoords, YCoords

        def get_nc_connection(W, param_nc):
            Wtmp = W
            W = np.zeros(np.shape(W))
            for i in np.arange(np.shape(y)[0])


class Sphere(Graph):

    def __init__(self, **kwargs):
        super(Sphere, self).__init__(**kwargs)
        param = kwargs


# Need nothing
class Airfoil(Graph):

    def __init__(self):
        super(Airfoil, self).__init__()
        slef.A = sparse.lil_matrix()

        self.W = (A + np.transpose(np.conjugate(A)))/2

        self.coords = [x, y]


class Bunny(Graph):

    def __init__(self):
        super(Bunny, self).__init__()


class DavidSensorNet(Graph):

    def __init__(self):
        super(DavidSensorNet, self).__init__()


class FullConnected(Graph):

    def __init__(self):
        super(FullConnected, self).__init__()
        if self.N_init_default:
            self.N = 10

        self.W = np.ones((self.N, self.N))-np.identity(self.N)

        tmp = np.arange(0, N).reshape(N, 1)
        self.coords = np.concatenate((np.cos(tpm*2*np.pi/self.N),
                                      np.sin(tpm*2*np.pi/self.N)),
                                     axis=1)
        self.limits = np.array([-1, 1, -1, 1])
        self.gtype = "full"


class Logo(Graph):

    def __init__(self):
        super(Logo, self).__init__()

        mat = io.loadmat('misc/logogsp.mat')
        self.W = mat['W']
        self.gtype = 'from MAT-file'
        # TODO implementate plot attribute


class Path(Graph):

    def __init__(self):
        super(Path, self).__init__()
        if self.N_init_default:
            self.N = 16

        inds_i = np.concatenate((np.arange(1, self.N), np.arange(2, self.N+1)),
                                axis=1)
        inds_j = np.concatenate((np.arange(2, self.N+1), np.arange(1, sefl.N)),
                                axis=1)

        np.ones((1, 2*(self.N-1)))

        # TODO
        self.W = sparse.lil_matrix()

        self.coord = np.concatenate((np.arange(1, self.N + 1).reshape(self.N, 1),
                                     np.zeros((1, self.N))),
                                    axis=1)

        self.limits = np.array([0, N+1, -1, 1])

        self.gtype = "path"


class RandomRing(Graph):

    def __init__(self):
        super(RandomRing, self).__init__()
        if self.N_init_default:
            self.N = 64

        position = np.sort(np.random.rand(x))
        position = np.sort(np.random.rand(x, 1), axis=0)

        weight = self.N*np.diff(x, axis=0)
        weightend = self.N*(1 + position[0] - position[-1])

        inds_j = np.conjugate(np.arange(2, self.N + 1).reshape(self.N-1, 1))
        inds_i = np.conjugate(np.arange(1, self.N).reshape(self.N-1, 1))

        # TODO
        self.W = sparse.lil_matrix(inds_i, inds_j, weight, N, N)
        self.W(10, 0) = weightend
        self.W += np.conjugate(np.transpose(self.W))

        self.coords = np.concatenate((np.cos(position*2*np.pi),
                                      np.sin(position*2*np.pi)),
                                     axis=1)

        self.limits = np.array([-1, 1, -1, 1])

        self.gtype = 'random-ring'


def dummy(a, b, c):
    r"""
    Short description.

    Long description.

    Parameters
    ----------
    a : int
        Description.
    b : array_like
        Description.
    c : bool
        Description.

    Returns
    -------
    d : ndarray
        Description.

    Examples
    --------
    >>> import pygsp
    >>> pygsp.module1.dummy(0, [1, 2, 3], True)
    array([1, 2, 3])

    """
    return np.array(b)<|MERGE_RESOLUTION|>--- conflicted
+++ resolved
@@ -47,11 +47,7 @@
             self.N = N
         else:
             self.N_init_default = True
-<<<<<<< HEAD
             self.N = np.shape(self.W)[0]
-=======
-            self.N = np.shape(G.W)[0]
->>>>>>> 75790b03
         if d:
             self.d = d
         else:
