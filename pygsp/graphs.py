--- conflicted
+++ resolved
@@ -143,9 +143,9 @@
                 pass
 
             for i in xrange(N):
-                spi[ii*k:(ii+1)*k] = np.kron(np.ones((k, 1)), i)
-                spj[ii*k:(ii+1)*k] = NN[ii, 1:]
-                spv[ii*k:(ii+1)*k] = np.exp(-np.power(D[ii, 1:], 2)/self.sigma)
+                spi[i*k:(i+1)*k] = np.kron(np.ones((k, 1)), i)
+                spj[i*k:(i+1)*k] = NN[i, 1:]
+                spv[i*k:(i+1)*k] = np.exp(-np.power(D[i, 1:], 2)/self.sigma)
 
             self.W = sparse.csc_matrix((spv, (spi, spj)),
                                        shape=(np.shape(self.Xin)[0],
@@ -153,9 +153,9 @@
 
         elif self.gtype == "radius":
             for i in xrange(N):
-                spi[ii*k:(ii+1)*k] = np.kron(np.ones((k, 1)), i)
-                spj[ii*k:(ii+1)*k] = NN[ii, 1:]
-                spv[ii*k:(ii+1)*k] = np.exp(-np.power(D[ii, 1:], 2)/self.sigma)
+                spi[i*k:(i+1)*k] = np.kron(np.ones((k, 1)), i)
+                spj[i*k:(i+1)*k] = NN[i, 1:]
+                spv[i*k:(i+1)*k] = np.exp(-np.power(D[i, 1:], 2)/self.sigma)
 
             self.W = sparse.csc_matrix((spv, (spi, spj)),
                                        shape=(np.shape(self.Xin)[0],
@@ -254,7 +254,7 @@
             self.Mv = Nv
 
         self.gtype = '2d-grid'
-        N = self.Nv * self.Mv
+        self.N = self.Nv * self.Mv
 
         # Create weighted adjacency matrix
         K = 2 * (self.Nv-1)
@@ -272,11 +272,7 @@
 
         self.W = sparse.csc_matrix((np.ones((K*self.Mv+J*self.Nv, 1)), (i_inds, j_inds)), shape=(self.Mv*self.Nv, self.Mv*self.Nv))
 
-<<<<<<< HEAD
-        super(Grid2d, self).__init__(W=self.W, **kwargs)
-=======
-        super(Grid2d, self).__init__(N=N, W=self.W, gtype=self.gtype, **kwargs)
->>>>>>> 37e4e942
+        super(Grid2d, self).__init__(N=self.N, W=self.W, gtype=self.gtype, **kwargs)
 
 
 class Torus(Graph):
@@ -307,11 +303,7 @@
 
         self.W = sparse.csc_matrix((np.ones((K*self.Mv+J*self.Nv, 1)), (i_inds, j_inds)), shape=(self.Mv*self.Nv, self.Mv*self.Nv))
 
-<<<<<<< HEAD
-        super(Torus, self).__init__(W=self.W, **kwargs)
-=======
         super(Torus, self).__init__(W=self.W, directed=self.directed, gtype=self.gtype, **kwargs)
->>>>>>> 37e4e942
         # TODO implement plot attributes
 
 
@@ -329,7 +321,7 @@
 
         self.W = sparse.csc_matrix((np.ones((1, np.size(i_inds))), (i_inds, j_inds)), shape=(self.Nv, self.Nv))
 
-        super(Comet, self).__init__(gtype=self.gtype, W=self.W, **kwargs)
+        super(Comet, self).__init__(W=self.W, gtype=self.gtype, **kwargs)
         # TODO implementate plot attributes
 
 
@@ -636,7 +628,6 @@
 class Airfoil(Graph):
 
     def __init__(self):
-<<<<<<< HEAD
         mat = io.loadmat(os.path.dirname(os.path.realpath(__file__)) + '/misc/airfoil.mat')
         i_inds = mat['i_inds']
         j_inds = mat['j_inds']
@@ -649,20 +640,8 @@
 
         self.gtype = 'Airfoil'
 
-        super(Airfoil, self).__init__(W=self.W, A=self.A, gytpe=self.gtype)
+        super(Airfoil, self).__init__(W=self.W, A=self.A, coords=self.coords, gtype=self.gtype)
         # TODO plot attributes
-=======
-        self.N = 4253
-        # TODO
-        # self.A = sparse.csc_matrix((1, (i_inds, j_inds)), shape=(self.N, self.N))
-
-        # self.W = (A + np.transpose(np.conjugate(A)))/2
-
-        self.coords = [x, y]
-        self.gtype = "airfoil"
-
-        super(Airfoil, self).__init__(W=self.W, A=self.A, coords=self.coords, gtype=self.gtype)
->>>>>>> 37e4e942
 
 
 class DavidSensorNet(Graph):
@@ -728,10 +707,6 @@
 
         super(Logo, self).__init__(W=self.W, gtype=self.gtype)
         # TODO implementate plot attribute
-<<<<<<< HEAD
-=======
-        super(Logo, self).__init__(W=self.W, gtype=self.gtype)
->>>>>>> 37e4e942
 
 
 class Path(Graph):
