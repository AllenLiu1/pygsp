# -*- coding: utf-8 -*-

r"""
Filters Doc
"""

from math import exp, log, pi
import numpy as np
from numpy import linalg
import scipy as sp
import scipy.optimize
import math

from pygsp import utils, operators


class Filter(object):
    r"""
    Parent class for all Filters or Filterbanks, contains the shared
    methods for those classes.
    """

    def __init__(self, verbose=False, **kwargs):
        self.verbose = verbose

    def analysis(self, G, s, exact=True, cheb_order=30, **kwargs):
        r"""
        Operator to analyse a filterbank

        Parameters
        ----------
        G : Graph object
        s : ndarray
            graph signal to analyse
        exact : bool
            wether using an exact method or cheby approx
        cheb_order : int
            Order for chebyshev

        Returns
        -------
        c : ndarray
            Transform coefficients

        Examples
        --------
        >>> import numpy as np
        >>> from pygsp import graphs, filters
        >>> sen = graphs.Sensor()
        >>> MH = filters.MexicanHat(sen)
        >>> x = np.random.rand(64, 64)
        >>> co = MH.analyse(sen, x)

        """
        Nf = len(self.g)

        if exact:
            if not hasattr(G, 'e') or not hasattr(G, 'U'):
                G = operators.compute_fourier_basis(G)
            Nv = s.shape[1]
            c = np.zeros((G.N * Nf, Nv))

            fie = self.evaluate(G.e)

            for i in range(Nf):
                c[np.arange(G.N) + G.N * (i-1)] =\
                    operators.igft(G, sp.kron(sp.ones((fie[0][i], 1)), Nv) *
                                   operators.gft(G, s))

        else:  # Chebyshev approx
            if not hasattr(G, 'lmax'):
                G = utils.estimate_lmax(G)

            cheb_coef = operators.compute_cheby_coeff(self.g, G, m=cheb_order)
            c = operators.cheby_op(G, cheb_coef, s)

        return c

    @utils.filterbank_handler
    def evaluate(self, x, i=0):
        r"""
        Evaluation of the Filterbank

        Parameters
        ----------
        x = ndarray
            Data
        i = int
            Indice of the filter to evaluate

        Returns
        -------
        fd = ndarray
            Response of the filter
        Examples
        --------
        >>> import numpy as np
        >>> from pygsp import graphs, filters
        >>> sen = graphs.Sensor()
        >>> MH = filters.MexicanHat(sen)
        >>> x = np.arange(2)
        >>> MH.evaluate(x)
        [array([  4.41455329e-01,   6.98096605e-42]),
         array([ 0.        ,  0.20636635]),
         array([ 0.        ,  0.36786227]),
         array([ 0.        ,  0.26561591]),
         array([ 0.        ,  0.13389365]),
         array([ 0.        ,  0.05850726])]

        """
        fd = np.zeros(x.size)
        fd = self.g[i](x)
        return fd


    def inverse(self, G, c, **kwargs):
        raise NotImplementedError

    def synthesis(self, G, c, **kwargs):
        raise NotImplementedError

    def approx(G, m, N, **kwargs):
        raise NotImplementedError

    def tighten(G):
        raise NotImplementedError

    def bank_bounds(G, **kwargs):
        raise NotImplementedError

    def bank_matrix(G, **kwargs):
        raise NotImplementedError

    def wlog_scales(self, lmin, lmax, Nscales, t1=1, t2=2):
        r"""
        Compute logarithm scales for wavelets

        Parameters
        ----------
        lmin : int
            Minimum non-zero eigenvalue
        lmax : int
            Maximum eigenvalue
        Nscales : int
            Number of scales

        Returns
        -------
        s : ndarray
            Scale

        """
        smin = t1/lmax
        smax = t2/lmin

        s = np.exp(np.linspace(log(smax), log(smin), Nscales))

        return s

    def evaluate_can_dual(val):
        raise NotImplementedError

    def can_dual():
        pass
        raise NotImplementedError

    def vec2mat(d, Nf):
        raise NotImplementedError

    def mat2vec(d):
        raise NotImplementedError


class FilterBank(Filter):
    r"""
    A filterbank should just be a list of filter to apply
    """

    def __init__(self, F):
        self.F = F


class Abspline(Filter):
    r"""
    Abspline Filterbank

    Inherits its methods from Filters

    Parameters
    ----------
    G : Graph
    Nf : int
        Number of filters from 0 to lmax (default = 6)
    lpfactor : int
        Low-pass factor lmin=lmax/lpfactor will be used to determine scales,
        the scaling function will be created to fill the lowpass gap.
        (default = 20)
    t = ndarray
        Vector of scale to be used (Initialized by default at
        the value of the log scale)

    Returns
    -------
    out : Abspline

    """

    def __init__(self, G, Nf=6, lpfactor=20, t=None, **kwargs):
        super(Abspline, self).__init__(**kwargs)

        if not hasattr(G, 'lmax'):
            G.lmax = utils.estimate_lmax(G)

        G.lmin = G.lmax / lpfactor

        if t is None:
            self.t = self.wlog_scales(G.lmin, G.lmax, Nf - 1)
        else:
            self.t = t

        gb = lambda x: utils.kernel_abspline3(x, 2, 2, 1, 2)
        gl = lambda x: np.exp(-np.power(x, 4))

        lminfac = .4 * G.lmin

        self.g = []
        self.g.append(lambda x: 1.2 * exp(-1) * gl(x / lminfac))

        for i in range(0, Nf-1):
            self.g.append(lambda x, ind=i: gb(self.t[ind] * x))

        f = lambda x: -gb(x)
        xstar = scipy.optimize.minimize_scalar(f, method='Bounded',
                                               bounds=(1, 2))
        gamma_l = -f(xstar.x)
        lminfac = .6 * G.lmin
        self.g[0] = lambda x: gamma_l * gl(x / lminfac)


class Expwin(Filter):
    r"""
    Expwin Filterbank

    Inherits its methods from Filters

    Parameters
    ----------
    G : Graph
    bmax = float
        Maximum relative band (default = 0.2)
    a = int
        Slope parameter (default = 1)

    Returns
    -------
    out : Expwin

    """
    def __init__(self, G, bmax=0.2, a=1, **kwargs):
        super(Expwin, self).__init__(**kwargs)

        if not hasattr(G, 'lmax'):
            G.lmax = utils.estimate_lmax(G)

        def fx(x, a):
            y = np.exp(-a / x)
            for val, ind in y:
                if val < 0:
                    y[ind] = 0
            return y

        def gx(x, a):
            y = fx(x, a)
            return y / (y + fx(1 - x, a))

        ffin = lambda x, a: gx(1 - x, a)

        g = lambda x: ffin(x/bmax/G.lmax, a)

        self.g = g


class HalfCosine(Filter):
    r"""
    HalfCosine Filterbank

    Inherits its methods from Filters

    Parameters
    ----------
    G : Graph
    Nf = int
        Number of filters from 0 to lmax

    Returns
    -------
    out : HalfCosine

    """

    def __init__(self, G, Nf, **kwargs):
        super(HalfCosine, self).__init__(**kwargs)

        if not hasattr(G, 'lmax'):
            G.lmax = utils.estimate_lmax(G)

        dila_fact = G.lmax * (3/(Nf - 2))

        main_window = lambda x: (.5 + .5 * np.cos(2. * pi * (x/dila_fact - 1/2))) *\
                                (x >= 0) * (x <= dila_fact)

        g = []

        for i in range(Nf):
            g.append(lambda x, ind=i: main_window(x - dila_fact/3 * (ind-3)))


class Itersine(Filter):

    def __init__(self, G, Nf, **kwargs):
        super(Itersine, self).__init__(**kwargs)
        raise NotImplementedError


class MexicanHat(Filter):
    r"""
    Mexican hat Filterbank

    Inherits its methods from Filters

    Parameters
    ----------
    G : Graph
    Nf : int
        Number of filters from 0 to lmax (default = 6)
    lpfactor : int
        Low-pass factor lmin=lmax/lpfactor will be used to determine scales,
        the scaling function will be created to fill the lowpass gap.
        (default = 20)
    t = ndarray
        Vector of scale to be used (Initialized by default at
        the value of the log scale)
    normalize : bool
        Wether to normalize the wavelet by the factor/sqrt(t) (default = False)

    Returns
    -------
    out : MexicanHat

    """

    def __init__(self, G, Nf=6, lpfactor=20, t=None, normalize=False,
                 **kwargs):
        super(MexicanHat, self).__init__(**kwargs)

        if not hasattr(G, 'lmax'):
            G.lmax = utils.estimate_lmax(G)

        if t is None:
            G.lmin = G.lmax / lpfactor
            self.t = self.wlog_scales(G.lmin, G.lmax, Nf - 1)
        else:
            self.t = t

        gb = lambda x: x * np.exp(-x)
        gl = lambda x: np.exp(-np.power(x, 4))

        lminfac = .4 * G.lmin

        self.g = []
        self.g.append(lambda x: 1.2 * exp(-1) * gl(x / lminfac))

        for i in range(0, Nf-1):
            if normalize:
                self.g.append(lambda x, ind=i: np.sqrt(t[i]) *
                              gb(self.t[ind] * x))
            else:
                self.g.append(lambda x, ind=i: gb(self.t[ind] * x))


class Meyer(Filter):
    r"""
    Meyer Filterbank

    Inherits its methods from Filters

    Parameters
    ----------
    G : Graph
    Nf = int
        Number of filters from 0 to lmax (default = 6)

    Returns
    -------
    out : Meyer

    """

    def __init__(self, G, Nf=6, **kwargs):
        super(Meyer, self).__init__(**kwargs)

        if not hasattr(G, 'lmax'):
            G.lmax = utils.estimate_lmax(G)

        if not hasattr(G, 't'):
            G.t = (4/(3 * G.lmax)) * np.power(2., [Nf-2, -1, 0])

        if len(G.t) >= Nf-1:
            print('GSP_KERNEL_MEYER: You have specified more scales than\
                  the number of scales minus 1')

        t = G.t
        g = []

        g.append(lambda x: operators.kernel_meyer(t[1] * x, 'sf'))
        for i in range(Nf-1):
            g.append(lambda x, ind=i: operators.kernel_meyer(t[ind] * x,
                                                             'wavelet'))

        self.g = g


class SimpleTf(Filter):
    r"""
    SimpleTf Filterbank

    Inherits its methods from Filters

    Parameters
    ----------
    G : Graph
    Nf = int
        Number of filters from 0 to lmax
    t = ndarray
        Vector of scale to be used (Initialized by default at
        the value of the log scale)

    Returns
    -------
    out : SimpleTf

    """

    def __init__(self, G, Nf, t=None, **kwargs):
        super(SimpleTf, self).__init__(**kwargs)

        if not hasattr(G, 'lmax'):
            G.lmax = utils.estimate_lmax(G)

        if not t:
            t = (1./(2. * G.lmax) * 2. ** (range(0, Nf-2, -1)))

        if self.verbose:
            if len(t) >= Nf - 1:
                print('GSP_SIMPLETF: You have specified more scales than Number\
                      if filters minus 1')

        g = []

        g.append(lambda x: kernel_simple_tf(t(1) * x, 'sf'))
        for i in range(Nf-1):
            g.append(lambda x, ind=i: kernel_simple_tf(t[i] * x, 'wavelet'))


class WarpedTranslat(Filter):

    def __init__(self, G, Nf, **kwargs):
        super(WarpedTranslat, self).__init__(**kwargs)
        raise NotImplementedError


class Papadakis(Filter):
    r"""
    Papadakis Filterbank

    Inherits its methods from Filters

    Parameters
    ----------
    G : Graph
    a : float
        See equation above TODO for this parameter
        The spectrum is scaled between 0 and 2 (default = 3/4)

    Returns
    -------
    out : Papadakis

    """

    def __init__(self, G, a=3/4, **kwargs):
        super(Papadakis, self).__init__(**kwargs)

        if not hasattr(G, 'lmax'):
            if self.verbose:
                print('GSP_PAPADAKIS: has to compute lmax')
            G = utils.estimate_lmax(G)

        g = []
        g.append(lambda x: papadakis(x * (2/G.lmax), a))
        g.append(lambda x: np.real(np.sqrt(1-(papadakis(x * 2/G.lmax), a)) **
                                   2))

        def papadakis(val, a):
            y = []
            l1 = a
            l2 = 2 * a/3

            r1ind = np.extract(val >= 0 and val < l1)
            r2ind = np.extract(val >= l1 and val < l2)
            r3ind = np.extract(val >= l2)

            y[r1ind] = 1
            y[r2ind] = np.sqrt((1 - np.sin(3 * pi/(2 * a) * val[r2ind]))/2)
            y[r3ind] = 0

            return y


class Regular(Filter):
    r"""
    Regular Filterbank

<<<<<<< HEAD
    Inherits its methods from Filters

    Parameters
    ----------
    G : Graph
    d : float
        See equation above TODO for this parameter
        Degree (default = 3)

    Returns
    -------
    out : Regular

    """
    def __init__(self, G, d=3, **kwargs):
        super(Regular, self).__init__(**kwargs)

        if not hasattr(G, 'lmax'):
            if self.verbose:
                print('GSP_REGULAR: has to compute lmax')
            G = utils.estimate_lmax(G)

        g = []
        g.append(lambda x: regular(x * (2/G.lmax), d))
        g.append(lambda x: np.real(np.sqrt(1-(regular(x * (2/G.lmax), d))
                                           ** 2)))

        def regular(val, d):
            if d == 0:
                return np.sin(pi / 4 * val)
            else:
                output = np.sin(pi * (val - 1) / 2)
                for i in range(2, d):
                    output = np.sin(pi * output / 2)
                return np.sin(pi / 4 * (1 + output))
=======
    def __init__(self, G, verbose=1, d=3, **kwargs):
        if not hasattr(G, 'lmax'):
            G.lmax = utils.estimate_lmax(G)

        g = []
        g.append(lambda x: self.regular(x*(2/G.lmax), d))
        g.append(lambda x: (math.sqrt(1 - self.regular(x * (2/G.lmax), d)) ** 2).real)

        self.g = g

    def regular(self, val, d):
        if d == 0:
            return np.sin(np.pi/4*val)
        else:
            output = np.sin(np.pi * (val - 1) / 2)
            for i in range(2, d + 1):
                output = np.sin(np.pi * output / 2)
            return np.sin(np.pi/4*(1+output))
>>>>>>> 02036fcd


class Simoncelli(Filter):
    r"""
    Simoncelli Filterbank

    Inherits its methods from Filters

    Parameters
    ----------
    G : Graph
    a : float
        See equation above TODO for this parameter
        The spectrum is scaled between 0 and 2 (default = 2/3)

    Returns
    -------
    out : Simoncelli

    """

    def __init__(self, G, a=2/3, verbose=False, **kwargs):
        super(Simoncelli, self).__init__(**kwargs)

        if not hasattr(G, 'lmax'):
            if verbose:
                print('GSP_SIMONCELLI: has to compute lmax')
            G = utils.estimate_lmax(G)

        g = []
        g.append(lambda x: simoncelli(x * (2/G.lmax), a))
        g.append(lambda x: np.real(np.sqrt(1 -
                                           (simoncelli(x * (2/G.lmax), a))
                                           ** 2)))

        self.g = g

        def simoncelli(val, a):
            y = []
            l1 = a
            l2 = 2 * a

            r1ind = np.extract(val >= 0 and val < l1)
            r2ind = np.extract(val >= l1 and val < l2)
            r3ind = np.extract(val >= l2)

            y[r1ind] = 1
            y[r2ind] = np.cos(pi/2 * np.log(val[r2ind] / a) / np.log(2))
            y[r3ind] = 0

            return y


class Held(Filter):
    r"""
    Held Filterbank

    Inherits its methods from Filters

    Parameters
    ----------
    G : Graph
    a : float
        See equation above TODO for this parameter
        The spectrum is scaled between 0 and 2 (default = 2/3)

    Returns
    -------
    out : Held

    """

    def __init__(self, G, a=2/3, **kwargs):
        super(Held, self).__init__(**kwargs)

        if not hasattr(G, 'lmax'):
            if self.verbose:
                print('GSP_HELD: has to compute lmax')
            G = utils.estimate_lmax(G)

        g = []
        g.append(lambda x: self.held(x * (2/G.lmax), a))
        g.append(lambda x: np.real(np.sqrt(1-(self.held(x * (2/G.lmax), a))
                                           ** 2)))

    def held(val, a):
        y = []

        l1 = a
        l2 = 2 * a
        mu = lambda x: -1. + 24. * x - 144. * x ** 2 + 256 * x ** 3

        r1ind = np.extract(val >= 0 and val < l1)
        r2ind = np.extract(val >= l1 and val < l2)
        r3ind = np.extract(val >= l2)

        y[r1ind] = 1
        y[r2ind] = np.sin(2 * pi * mu(val[r2ind] / (8 * a)))
        y[r3ind] = 0

        return y


class Heat(Filter):
    r"""
    Heat Filterbank

    Inherits its methods from Filters

    Parameters
    ----------
    G : Graph
    tau : int
        Scaling parameter (default = 10)
    normalize : bool
        Normalize the kernel (works only if the eigenvalues are
        present in the graph)
        (default = 0)

    Returns
    -------
    out : Heat

    """

    def __init__(self, G, tau=10, normalize=False, **kwargs):
        super(Heat, self).__init__(**kwargs)

        if not hasattr(G, 'lmax'):
            if self.verbose:
                print('GSP_HEAT: has to compute lmax')
            G = utils.estimate_lmax(G)

        if normalize:
            gu = lambda x: np.exp(-tau * x/G.lmax)
            ng = linalg.norm(gu(G.E))
            g = lambda x: np.exp(-tau * x/G.lmax / ng)

        else:
            g = lambda x: np.exp(-tau * x/G.lmax)

        self.g = g


def dummy(a, b, c):
    r"""
    Short description.

    Long description.

    Parameters
    ----------
    a : int
        Description.
    b : array_like
        Description.
    c : bool
        Description.

    Returns
    -------
    d : ndarray
        Description.

    Examples
    --------
    >>> import pygsp
    >>> pygsp.filters.dummy(0, [1, 2, 3], True)
    array([1, 2, 3])

    """
    return np.array(b)<|MERGE_RESOLUTION|>--- conflicted
+++ resolved
@@ -521,7 +521,6 @@
     r"""
     Regular Filterbank
 
-<<<<<<< HEAD
     Inherits its methods from Filters
 
     Parameters
@@ -557,26 +556,6 @@
                 for i in range(2, d):
                     output = np.sin(pi * output / 2)
                 return np.sin(pi / 4 * (1 + output))
-=======
-    def __init__(self, G, verbose=1, d=3, **kwargs):
-        if not hasattr(G, 'lmax'):
-            G.lmax = utils.estimate_lmax(G)
-
-        g = []
-        g.append(lambda x: self.regular(x*(2/G.lmax), d))
-        g.append(lambda x: (math.sqrt(1 - self.regular(x * (2/G.lmax), d)) ** 2).real)
-
-        self.g = g
-
-    def regular(self, val, d):
-        if d == 0:
-            return np.sin(np.pi/4*val)
-        else:
-            output = np.sin(np.pi * (val - 1) / 2)
-            for i in range(2, d + 1):
-                output = np.sin(np.pi * output / 2)
-            return np.sin(np.pi/4*(1+output))
->>>>>>> 02036fcd
 
 
 class Simoncelli(Filter):
