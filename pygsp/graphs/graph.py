--- conflicted
+++ resolved
@@ -74,15 +74,9 @@
         # Don't keep edges of 0 weight. Otherwise Ne will not correspond to the
         # real number of edges. Problematic when e.g. plotting.
         self.W.eliminate_zeros()
-<<<<<<< HEAD
-
-        self.N = W.shape[0]
-
-=======
 
         self.n_nodes = W.shape[0]
 
->>>>>>> c332057b
         # TODO: why would we ever want this?
         # For large matrices it slows the graph construction by a factor 100.
         # self.W = sparse.lil_matrix(self.W)
@@ -94,11 +88,8 @@
         else:
             diagonal = np.count_nonzero(self.W.diagonal())
             off_diagonal = self.W.nnz - diagonal
-<<<<<<< HEAD
-            self.Ne = off_diagonal // 2 + diagonal
-=======
-            self.n_edges = off_diagonal // 2 + diagonal
->>>>>>> c332057b
+
+        self.n_edges = off_diagonal // 2 + diagonal
 
         self.check_weights()
 
